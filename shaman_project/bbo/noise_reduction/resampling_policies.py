--- conflicted
+++ resolved
@@ -11,19 +11,11 @@
 
 
 # Define resampling schedules
-<<<<<<< HEAD
-def logarithmic_schedule(nbr_it):
-    return np.maximum(1.5*.99**nbr_it, .8)
-
-
-def exponential_schedule(nbr_it):
-=======
 def bounded_exponential_99(nbr_it):
     return np.maximum(0.99 ** nbr_it, 0.8)
 
 
 def bounded_exponential_9(nbr_it):
->>>>>>> 41369571
     return np.maximum(0.9 ** nbr_it, 0.1)
 
 
@@ -187,11 +179,7 @@
         # Resample if there has been less than two resamples
         if self.last_elem_nbr < 2:
             return True
-<<<<<<< HEAD
-        # Don't resample if the maximum number of resamples has been reached
-=======
         # If maximum number of resamples is exceeded, move on
->>>>>>> 41369571
         if self.last_elem_nbr > self.max_resamples:
             return False
         # Check if the resampling process should be enabled
@@ -256,10 +244,6 @@
 
     def ic_threshold(self):
         """Computes the threshold value for the IC length."""
-<<<<<<< HEAD
-        percentage = self.resampling_schedule(self.total_nbr)
-        logger.debug(f"Current percentage: {percentage}")
-=======
         percentage = self.resampling_schedule(
             (self.total_nbr - self.last_elem_nbr)
         )
@@ -268,7 +252,6 @@
             f"{self.total_nbr} : {percentage}"
         )
         logger.debug(f"Measured mean: {np.mean(self.last_elem_fitness)}")
->>>>>>> 41369571
         return np.abs(percentage * np.mean(self.last_elem_fitness))
 
 
